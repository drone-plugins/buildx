package docker

import (
	"bytes"
	"embed"
	"encoding/json"
	"fmt"
	"os"
	"os/exec"
	"path/filepath"
	"strings"
	"sync"
	"time"

	"github.com/drone-plugins/drone-buildx/config/docker"
	"github.com/drone-plugins/drone-plugin-lib/drone"
)

type (
	// Daemon defines Docker daemon parameters.
	Daemon struct {
		Registry         string             // Docker registry
		Mirror           string             // Docker registry mirror
		Insecure         bool               // Docker daemon enable insecure registries
		StorageDriver    string             // Docker daemon storage driver
		StoragePath      string             // Docker daemon storage path
		Disabled         bool               // DOcker daemon is disabled (already running)
		Debug            bool               // Docker daemon started in debug mode
		Bip              string             // Docker daemon network bridge IP address
		DNS              []string           // Docker daemon dns server
		DNSSearch        []string           // Docker daemon dns search domain
		MTU              string             // Docker daemon mtu setting
		IPv6             bool               // Docker daemon IPv6 networking
		RegistryType     drone.RegistryType // Docker registry type
		ArtifactRegistry string             // Docker registry where artifact can be viewed
	}

	Builder struct {
<<<<<<< HEAD
		Name              string   // Buildx builder name
		Driver            string   // Buildx driver type
		DriverOpts        []string // Buildx driver opts
		DriverOptsNew     []string // Buildx driver opts new
		RemoteConn        string   // Buildx remote connection endpoint
		UseLoadedBuildkit bool
=======
		Name          string   // Buildx builder name
		DaemonConfig  string   // Buildx daemon config file path
		Driver        string   // Buildx driver type
		DriverOpts    []string // Buildx driver opts
		DriverOptsNew []string // Buildx driver opts new
		RemoteConn    string   // Buildx remote connection endpoint
>>>>>>> a305e9ea
	}

	// Login defines Docker login parameters.
	Login struct {
		Registry    string // Docker registry address
		Username    string // Docker registry username
		Password    string // Docker registry password
		Email       string // Docker registry email
		Config      string // Docker Auth Config
		AccessToken string // External Access Token
	}

	// Build defines Docker build parameters.
	Build struct {
<<<<<<< HEAD
		Remote      string   // Git remote URL
		Name        string   // Docker build using default named tag
		Dockerfile  string   // Docker build Dockerfile
		Context     string   // Docker build context
		Tags        []string // Docker build tags
		Args        []string // Docker build args
		ArgsEnv     []string // Docker build args from env
		Target      string   // Docker build target
		Squash      bool     // Docker build squash
		Pull        bool     // Docker build pull
		CacheFrom   []string // Docker buildx cache-from
		CacheTo     []string // Docker buildx cache-to
		Compress    bool     // Docker build compress
		Repo        string   // Docker build repository
		LabelSchema []string // label-schema Label map
		AutoLabel   bool     // auto-label bool
		Labels      []string // Label map
		Link        string   // Git repo link
		NoCache     bool     // Docker build no-cache
		Secret      string   // secret keypair
		SecretEnvs  []string // Docker build secrets with env var as source
		SecretFiles []string // Docker build secrets with file as source
		AddHost     []string // Docker build add-host
		Quiet       bool     // Docker build quiet
		Platform    string   // Docker build platform
		SSHAgentKey string   // Docker build ssh agent key
		SSHKeyPath  string   // Docker build ssh key path
		BuildxLoad  bool     // Docker buildx --load
=======
		Remote              string   // Git remote URL
		Name                string   // Docker build using default named tag
		Dockerfile          string   // Docker build Dockerfile
		Context             string   // Docker build context
		Tags                []string // Docker build tags
		Args                []string // Docker build args
		ArgsEnv             []string // Docker build args from env
		ArgsNew             []string // Docker build args with comma seperated values
		IsMultipleBuildArgs bool     // env variable for fall back
		Target              string   // Docker build target
		Squash              bool     // Docker build squash
		Pull                bool     // Docker build pull
		CacheFrom           []string // Docker buildx cache-from
		CacheTo             []string // Docker buildx cache-to
		Compress            bool     // Docker build compress
		Repo                string   // Docker build repository
		LabelSchema         []string // label-schema Label map
		AutoLabel           bool     // auto-label bool
		Labels              []string // Label map
		Link                string   // Git repo link
		NoCache             bool     // Docker build no-cache
		Secret              string   // secret keypair
		SecretEnvs          []string // Docker build secrets with env var as source
		SecretFiles         []string // Docker build secrets with file as source
		AddHost             []string // Docker build add-host
		Quiet               bool     // Docker build quiet
		Platform            string   // Docker build platform
		SSHAgentKey         string   // Docker build ssh agent key
		SSHKeyPath          string   // Docker build ssh key path
		BuildxLoad          bool     // Docker buildx --load
>>>>>>> a305e9ea
	}

	// Plugin defines the Docker plugin parameters.
	Plugin struct {
		Login             Login   // Docker login configuration
		Build             Build   // Docker build configuration
		Builder           Builder // Docker Buildx builder configuration
		Daemon            Daemon  // Docker daemon configuration
		Dryrun            bool    // Docker push is skipped
		Cleanup           bool    // Docker purge is enabled
		CardPath          string  // Card path to write file to
		MetadataFile      string  // Location to write the metadata file
		ArtifactFile      string  // Artifact path to write file to
		CacheMetricsFile  string  // Location to write the cache metrics file
		BaseImageRegistry string  // Docker registry to pull base image
		BaseImageUsername string  // Docker registry username to pull base image
		BaseImagePassword string  // Docker registry password to pull base image
	}

	Card []struct {
		ID             string        `json:"Id"`
		RepoTags       []string      `json:"RepoTags"`
		ParsedRepoTags []TagStruct   `json:"ParsedRepoTags"`
		RepoDigests    []interface{} `json:"RepoDigests"`
		Parent         string        `json:"Parent"`
		Comment        string        `json:"Comment"`
		Created        time.Time     `json:"Created"`
		Container      string        `json:"Container"`
		DockerVersion  string        `json:"DockerVersion"`
		Author         string        `json:"Author"`
		Architecture   string        `json:"Architecture"`
		Os             string        `json:"Os"`
		Size           int           `json:"Size"`
		VirtualSize    int           `json:"VirtualSize"`
		Metadata       struct {
			LastTagTime time.Time `json:"LastTagTime"`
		} `json:"Metadata"`
		SizeString        string
		VirtualSizeString string
		Time              string
		URL               string `json:"URL"`
	}
	TagStruct struct {
		Tag string `json:"Tag"`
	}

	BuildKitConfig struct {
		BuildkitVersion string `json:"buildkit_version"`
	}
)

//go:embed buildkit/buildkit.tar
var buildkitTarball embed.FS

//go:embed buildkit/version.json
var buildKitVersionFile embed.FS

// Exec executes the plugin step
func (p Plugin) Exec() error {

	// start the Docker daemon server
	if !p.Daemon.Disabled {
		p.startDaemon()
	}
	// poll the docker daemon until it is started. This ensures the daemon is
	// ready to accept connections before we proceed.
	for i := 0; ; i++ {
		cmd := commandInfo()
		err := cmd.Run()
		if err == nil {
			break
		}
		if i == 15 {
			fmt.Println("Unable to reach Docker Daemon after 15 attempts.")
			break
		}
		time.Sleep(time.Second * 1)
	}
	// for debugging purposes, log the type of authentication
	// credentials that have been provided.
	switch {
	case p.Login.Password != "" && p.Login.Config != "":
		fmt.Println("Detected registry credentials and registry credentials file")
	case p.Login.Password != "":
		fmt.Println("Detected registry credentials")
	case p.Login.Config != "":
		fmt.Println("Detected registry credentials file")
	case p.Login.AccessToken != "":
		fmt.Println("Detected access token")
	default:
		fmt.Println("Registry credentials or Docker config not provided. Guest mode enabled.")
	}
	// create Auth Config File
	if p.Login.Config != "" {
		os.MkdirAll(dockerHome, 0600)

		path := filepath.Join(dockerHome, "config.json")
		err := os.WriteFile(path, []byte(p.Login.Config), 0600)
		if err != nil {
			return fmt.Errorf("Error writing config.json: %s", err)
		}
	}

	// add base image docker credentials to the existing config file, else create new
	// instead of writing to config file directly, using docker's login func
	if p.BaseImageRegistry != "" {
		if p.BaseImageUsername == "" {
			fmt.Printf("Username cannot be empty. The base image connector requires authenticated access. Please either use an authenticated connector, or remove the base image connector.")
		}
		if p.BaseImagePassword == "" {
			fmt.Printf("Password cannot be empty. The base image connector requires authenticated access. Please either use an authenticated connector, or remove the base image connector.")
		}
		var baseConnectorLogin Login
		baseConnectorLogin.Registry = p.BaseImageRegistry
		baseConnectorLogin.Username = p.BaseImageUsername
		baseConnectorLogin.Password = p.BaseImagePassword

		cmd := commandLogin(baseConnectorLogin)

		raw, err := cmd.CombinedOutput()
		if err != nil {
			out := string(raw)
			out = strings.Replace(out, "WARNING! Using --password via the CLI is insecure. Use --password-stdin.", "", -1)
			fmt.Println(out)
			return fmt.Errorf("Error authenticating base connector: exit status 1")
		}

	}
	// login to the Docker registry
	if p.Login.Password != "" {
		cmd := commandLogin(p.Login)
		raw, err := cmd.CombinedOutput()
		if err != nil {
			out := string(raw)
			out = strings.Replace(out, "WARNING! Using --password via the CLI is insecure. Use --password-stdin.", "", -1)
			fmt.Println(out)
			return fmt.Errorf("Error authenticating: exit status 1")
		}
	} else if p.Login.AccessToken != "" {
		cmd := commandLoginAccessToken(p.Login, p.Login.AccessToken)
		output, err := cmd.CombinedOutput()
		if err != nil {
			return fmt.Errorf("error logging in to Docker registry: %s", err)
		}
		if strings.Contains(string(output), "Login Succeeded") {
			fmt.Println("Login successful")
		} else {
			return fmt.Errorf("login did not succeed")
		}
	}

	// cache export feature is currently not supported for docker driver hence we have to create docker-container driver
	if len(p.Build.CacheTo) > 0 && (p.Builder.Driver == "" || p.Builder.Driver == defaultDriver) {
		p.Builder.Driver = dockerContainerDriver
	}

	loadedBuildkitVersion := true
	loadedBuildkitTarball := true
	var config BuildKitConfig

	if p.Builder.UseLoadedBuildkit {
		configData, err := buildKitVersionFile.ReadFile("buildkit/version.json")
		if err != nil {
			fmt.Printf("Failed to read embedded buildkit version.json: %v", err)
			loadedBuildkitVersion = false
		}

		if err := json.Unmarshal(configData, &config); err != nil {
			fmt.Printf("Failed to read buildkit version.json: %v", err)
			loadedBuildkitVersion = false
		}

		// Read the tarball from the embedded filesystem
		data, err := buildkitTarball.ReadFile("buildkit/buildkit.tar")
		if err != nil {
			fmt.Printf("Failed to load buildkit tarball: %v\n", err)
			loadedBuildkitTarball = false
		}

		loadCmd := commandLoad()
		loadCmd.Stdin = bytes.NewReader(data)
		if loadedBuildkitTarball {
			if err := loadCmd.Run(); err != nil {
				fmt.Printf("error while loading buildkit image: %s\n", err)
				loadedBuildkitTarball = false
			}
		}
	} else {
		loadedBuildkitVersion = false
		loadedBuildkitTarball = false
	}

	if p.Builder.Driver != "" && p.Builder.Driver != defaultDriver {
		var (
			raw []byte
			err error
		)

		shouldFallback := true
		if len(p.Builder.DriverOptsNew) != 0 {
			createCmd := cmdSetupBuildx(p.Builder, p.Builder.DriverOptsNew)
			fmt.Print("Printing cmdSetupBuildx: ", createCmd.String())
			raw, err = createCmd.Output()
			if err != nil {
				fmt.Printf("Unable to setup buildx with new driver opts: %s\n", err)
				// Mark that the fallback will be used
				shouldFallback = true
			} else {
				p.Builder.Name = strings.TrimSuffix(string(raw), "\n")
				// If builder creation is successful, inspect the builder
				inspectCmd := cmdInspectBuildx(p.Builder.Name)
				if err := inspectCmd.Run(); err != nil {
					fmt.Printf("Error while inspecting buildx builder with new driver opts: %s\n", err)
					// Mark that the fallback will be used
					shouldFallback = true
				} else {
					shouldFallback = false
				}
			}
		}
		if shouldFallback {
			// Replace the image in driver opts with the buildkit version
			if p.Builder.UseLoadedBuildkit && loadedBuildkitTarball && loadedBuildkitVersion {
				fmt.Printf("Using BuildKit Version: %s\n", config.BuildkitVersion)
				for i, opt := range p.Builder.DriverOpts {
					if strings.HasPrefix(opt, "image=") {
						// Replace the part after image= with config.BuildkitVersion
						p.Builder.DriverOpts[i] = fmt.Sprintf("image=%s", config.BuildkitVersion)
					}
				}
			}
			createCmd := cmdSetupBuildx(p.Builder, p.Builder.DriverOpts)
			fmt.Print("Printing cmdSetupBuildx shouldFallback: ", createCmd.String())
			raw, err = createCmd.Output()
			if err != nil {
				return fmt.Errorf("error while creating buildx builder: %s and err: %s", string(raw), err)
			}
			p.Builder.Name = strings.TrimSuffix(string(raw), "\n")
			inspectCmd := cmdInspectBuildx(p.Builder.Name)
			if err := inspectCmd.Run(); err != nil {
				return fmt.Errorf("error while bootstraping buildx builder: %s", err)
			}
		}

		removeCmd := cmdRemoveBuildx(p.Builder.Name)
		defer func() {
			removeCmd.Run()
		}()
	}

	// add proxy build args
	addProxyBuildArgs(&p.Build)

	var cmds []*exec.Cmd

	cmds = append(cmds, commandVersion()) // docker version
	cmds = append(cmds, commandInfo())    // docker info

	// Command to build, tag and push
	cmds = append(cmds, commandBuildx(p.Build, p.Builder, p.Dryrun, p.MetadataFile)) // docker build

	// execute all commands in batch mode.
	for _, cmd := range cmds {
		cmd.Stdout = os.Stdout
		cmd.Stderr = os.Stderr
		trace(cmd)
		var err error
		if isCommandBuildxBuild(cmd.Args) && p.CacheMetricsFile != "" {
			// Create a tee writer and get the channel
			teeWriter, statusCh := Tee(os.Stdout)

			var goroutineErr error

			var wg sync.WaitGroup
			wg.Add(1)
			// Run the command in a goroutine
			go func() {
				defer teeWriter.Close()
				defer wg.Done()

				cmd.Stdout = teeWriter
				cmd.Stderr = teeWriter
				goroutineErr = cmd.Run()
			}()

			// Run the parseCacheMetrics function and handle errors
			cacheMetrics, err := parseCacheMetrics(statusCh)
			if err != nil {
				fmt.Printf("Could not parse cache metrics: %s\n", err)
			} else {
				if err := writeCacheMetrics(cacheMetrics, p.CacheMetricsFile); err != nil {
					fmt.Printf("Could not write cache metrics: %s\n", err)
				}
			}
			wg.Wait()

			if goroutineErr != nil {
				return goroutineErr
			}
		} else {
			err = cmd.Run()
		}
		if err != nil && isCommandPrune(cmd.Args) {
			fmt.Printf("Could not prune system containers. Ignoring...\n")
		} else if err != nil && isCommandRmi(cmd.Args) {
			fmt.Printf("Could not remove image %s. Ignoring...\n", cmd.Args[2])
		} else if err != nil {
			return err
		}
	}

	// output the adaptive card
	if p.Builder.Driver == defaultDriver {
		if err := p.writeCard(); err != nil {
			fmt.Printf("Could not create adaptive card. %s\n", err)
		}
	}

	// write to artifact file
	if p.ArtifactFile != "" {
		// ArtifactRegistry here will be read from env variable ARTIFACT_REGISTRY (valid for ACR). If this env
		// variable is not present, it'll be read from PLUGIN_REGISTRY which is valid for docker / ecr / gcr.
		if digest, err := getDigest(p.MetadataFile); err == nil {
			if err = drone.WritePluginArtifactFile(p.Daemon.RegistryType, p.ArtifactFile, p.Daemon.ArtifactRegistry, p.Build.Repo, digest, p.Build.Tags); err != nil {
				fmt.Printf("Failed to write plugin artifact file at path: %s with error: %s\n", p.ArtifactFile, err)
			}
		} else {
			fmt.Printf("Could not fetch the digest. %s\n", err)
		}
	}

	// execute cleanup routines in batch mode
	if p.Cleanup {
		// clear the slice
		cmds = nil

		cmds = append(cmds, commandRmi(p.Build.Name)) // docker rmi
		cmds = append(cmds, commandPrune())           // docker system prune -f

		for _, cmd := range cmds {
			cmd.Stdout = os.Stdout
			cmd.Stderr = os.Stderr
			trace(cmd)
		}
	}

	return nil
}

func getDigest(metadataFile string) (string, error) {
	file, err := os.Open(metadataFile)
	if err != nil {
		return "", fmt.Errorf("unable to open the metadata file %s with error: %s", metadataFile, err)
	}
	defer file.Close()

	var metadata map[string]interface{}
	if err = json.NewDecoder(file).Decode(&metadata); err != nil {
		return "", fmt.Errorf("unable to decode the metadata with error: %s", err)
	}

	if d, found := metadata["containerimage.digest"]; found {
		if digest, ok := d.(string); ok {
			return digest, nil
		}
		return "", fmt.Errorf("unable to parse containerimage.digest from metadata json")
	}
	return "", fmt.Errorf("containerimage.digest not found in metadata json")
}

// helper function to create the docker login command.
func commandLogin(login Login) *exec.Cmd {
	if login.Email != "" {
		return commandLoginEmail(login)
	}
	return exec.Command(
		dockerExe, "login",
		"-u", login.Username,
		"-p", login.Password,
		login.Registry,
	)
}

// helper function to set the credentials
func setDockerAuth(username, password, registry, baseImageUsername,
	baseImagePassword, baseImageRegistry string) ([]byte, error) {
	var credentials []docker.RegistryCredentials
	// add only docker registry to the config
	dockerConfig := docker.NewConfig()
	if password != "" {
		pushToRegistryCreds := docker.RegistryCredentials{
			Registry: registry,
			Username: username,
			Password: password,
		}
		// push registry auth
		credentials = append(credentials, pushToRegistryCreds)
	}

	if baseImageRegistry != "" {
		pullFromRegistryCreds := docker.RegistryCredentials{
			Registry: baseImageRegistry,
			Username: baseImageUsername,
			Password: baseImagePassword,
		}
		// base image registry auth
		credentials = append(credentials, pullFromRegistryCreds)
	}
	// Creates docker config for both the registries used for authentication
	return dockerConfig.CreateDockerConfigJson(credentials)
}

// helper to login via access token
func commandLoginAccessToken(login Login, accessToken string) *exec.Cmd {
	cmd := exec.Command(dockerExe,
		"login",
		"-u",
		"oauth2accesstoken",
		"--password-stdin",
		login.Registry)
	cmd.Stdin = strings.NewReader(accessToken)
	return cmd
}

// helper to check if args match "docker pull <image>"
func isCommandPull(args []string) bool {
	return len(args) > 2 && args[1] == "pull"
}

func commandPull(repo string) *exec.Cmd {
	return exec.Command(dockerExe, "pull", repo)
}

func commandLoginEmail(login Login) *exec.Cmd {
	return exec.Command(
		dockerExe, "login",
		"-u", login.Username,
		"-p", login.Password,
		"-e", login.Email,
		login.Registry,
	)
}

// helper function to create the docker info command.
func commandVersion() *exec.Cmd {
	return exec.Command(dockerExe, "version")
}

// helper function to create the docker info command.
func commandInfo() *exec.Cmd {
	return exec.Command(dockerExe, "info")
}

// helper function to create the docker buildx command.
func commandBuildx(build Build, builder Builder, dryrun bool, metadataFile string) *exec.Cmd {
	args := []string{
		"buildx",
		"build",
		"--rm=true",
		"-f", build.Dockerfile,
	}

	if builder.Name != "" {
		args = append(args, "--builder", builder.Name)
	}
	for _, t := range build.Tags {
		args = append(args, "-t", fmt.Sprintf("%s:%s", build.Repo, t))
	}
	if dryrun {
		if build.BuildxLoad {
			args = append(args, "--load")
		}
	} else {
		args = append(args, "--push")
	}
	args = append(args, build.Context)
	if metadataFile != "" {
		args = append(args, "--metadata-file", metadataFile)
	}
	if build.Squash {
		args = append(args, "--squash")
	}
	if build.Compress {
		args = append(args, "--compress")
	}
	if build.Pull {
		args = append(args, "--pull=true")
	}
	if build.NoCache {
		args = append(args, "--no-cache")
	}
	for _, arg := range build.CacheFrom {
		args = append(args, "--cache-from", arg)
	}
	for _, arg := range build.CacheTo {
		args = append(args, "--cache-to", arg)
	}
	for _, arg := range build.ArgsEnv {
		addProxyValue(&build, arg)
	}
	if build.IsMultipleBuildArgs {
		for _, arg := range build.ArgsNew {
			args = append(args, "--build-arg", arg)
		}
	} else {
		for _, arg := range build.Args {
			args = append(args, "--build-arg", arg)
		}
	}
	for _, host := range build.AddHost {
		args = append(args, "--add-host", host)
	}
	if build.Secret != "" {
		args = append(args, "--secret", build.Secret)
	}
	for _, secret := range build.SecretEnvs {
		if arg, err := getSecretStringCmdArg(secret); err == nil {
			args = append(args, "--secret", arg)
		}
	}
	for _, secret := range build.SecretFiles {
		if arg, err := getSecretFileCmdArg(secret); err == nil {
			args = append(args, "--secret", arg)
		}
	}
	if build.Target != "" {
		args = append(args, "--target", build.Target)
	}
	if build.Quiet {
		args = append(args, "--quiet")
	}
	if build.Platform != "" {
		args = append(args, "--platform", build.Platform)
	}
	if build.SSHKeyPath != "" {
		args = append(args, "--ssh", build.SSHKeyPath)
	}

	if build.AutoLabel {
		labelSchema := []string{
			fmt.Sprintf("created=%s", time.Now().Format(time.RFC3339)),
			fmt.Sprintf("revision=%s", build.Name),
			fmt.Sprintf("source=%s", build.Remote),
			fmt.Sprintf("url=%s", build.Link),
		}
		labelPrefix := "org.opencontainers.image"

		if len(build.LabelSchema) > 0 {
			labelSchema = append(labelSchema, build.LabelSchema...)
		}

		for _, label := range labelSchema {
			args = append(args, "--label", fmt.Sprintf("%s.%s", labelPrefix, label))
		}
	}

	if len(build.Labels) > 0 {
		for _, label := range build.Labels {
			args = append(args, "--label", label)
		}
	}
	return exec.Command(dockerExe, args...)
}

func getSecretStringCmdArg(kvp string) (string, error) {
	return getSecretCmdArg(kvp, false)
}

func getSecretFileCmdArg(kvp string) (string, error) {
	return getSecretCmdArg(kvp, true)
}

func getSecretCmdArg(kvp string, file bool) (string, error) {
	delimIndex := strings.IndexByte(kvp, '=')
	if delimIndex == -1 {
		return "", fmt.Errorf("%s is not a valid secret", kvp)
	}

	key := kvp[:delimIndex]
	value := kvp[delimIndex+1:]

	if key == "" || value == "" {
		return "", fmt.Errorf("%s is not a valid secret", kvp)
	}

	if file {
		return fmt.Sprintf("id=%s,src=%s", key, value), nil
	}

	return fmt.Sprintf("id=%s,env=%s", key, value), nil
}

// helper function to add proxy values from the environment
func addProxyBuildArgs(build *Build) {
	addProxyValue(build, "http_proxy")
	addProxyValue(build, "https_proxy")
	addProxyValue(build, "no_proxy")
}

// helper function to add the upper and lower case version of a proxy value.
func addProxyValue(build *Build, key string) {
	value := getProxyValue(key)

	if len(value) > 0 && !hasProxyBuildArg(build, key) {
		build.Args = append(build.Args, fmt.Sprintf("%s=%s", key, value))
		build.Args = append(build.Args, fmt.Sprintf("%s=%s", strings.ToUpper(key), value))
	}
	if len(value) > 0 && !hasProxyBuildArgNew(build, key) {
		build.ArgsNew = append(build.ArgsNew, fmt.Sprintf("%s=%s", key, value))
		build.ArgsNew = append(build.ArgsNew, fmt.Sprintf("%s=%s", strings.ToUpper(key), value))
	}
}

// helper function to get a proxy value from the environment.
//
// assumes that the upper and lower case versions of are the same.
func getProxyValue(key string) string {
	value := os.Getenv(key)

	if len(value) > 0 {
		return value
	}

	return os.Getenv(strings.ToUpper(key))
}

// helper function that looks to see if a proxy value was set in the build args.
func hasProxyBuildArg(build *Build, key string) bool {
	keyUpper := strings.ToUpper(key)

	for _, s := range build.Args {
		if strings.HasPrefix(s, key) || strings.HasPrefix(s, keyUpper) {
			return true
		}
	}

	return false
}

func hasProxyBuildArgNew(build *Build, key string) bool {
	keyUpper := strings.ToUpper(key)

	for _, s := range build.ArgsNew {
		if strings.HasPrefix(s, key) || strings.HasPrefix(s, keyUpper) {
			return true
		}
	}
	return false
}

// helper function to create the docker tag command.
func commandTag(build Build, tag string) *exec.Cmd {
	var (
		source = build.Name
		target = fmt.Sprintf("%s:%s", build.Repo, tag)
	)
	return exec.Command(
		dockerExe, "tag", source, target,
	)
}

// helper function to create the docker push command.
func commandPush(build Build, tag string) *exec.Cmd {
	target := fmt.Sprintf("%s:%s", build.Repo, tag)
	return exec.Command(dockerExe, "push", target)
}

// helper function to create the docker daemon command.
func commandDaemon(daemon Daemon) *exec.Cmd {
	args := []string{
		"--data-root", daemon.StoragePath,
		"--host=unix:///var/run/docker.sock",
	}

	if _, err := os.Stat("/etc/docker/default.json"); err == nil {
		args = append(args, "--seccomp-profile=/etc/docker/default.json")
	}

	if daemon.StorageDriver != "" {
		args = append(args, "-s", daemon.StorageDriver)
	}
	if daemon.Insecure && daemon.Registry != "" {
		args = append(args, "--insecure-registry", daemon.Registry)
	}
	if daemon.IPv6 {
		args = append(args, "--ipv6")
	}
	if len(daemon.Mirror) != 0 {
		args = append(args, "--registry-mirror", daemon.Mirror)
	}
	if len(daemon.Bip) != 0 {
		args = append(args, "--bip", daemon.Bip)
	}
	for _, dns := range daemon.DNS {
		args = append(args, "--dns", dns)
	}
	for _, dnsSearch := range daemon.DNSSearch {
		args = append(args, "--dns-search", dnsSearch)
	}
	if len(daemon.MTU) != 0 {
		args = append(args, "--mtu", daemon.MTU)
	}
	return exec.Command(dockerdExe, args...)
}

// helper to check if args match "docker buildx build"
func isCommandBuildxBuild(args []string) bool {
	return len(args) > 3 && args[1] == "buildx" && args[2] == "build"
}

// helper to check if args match "docker prune"
func isCommandPrune(args []string) bool {
	return len(args) > 3 && args[2] == "prune"
}

func commandPrune() *exec.Cmd {
	return exec.Command(dockerExe, "system", "prune", "-f")
}

// helper to check if args match "docker rmi"
func isCommandRmi(args []string) bool {
	return len(args) > 2 && args[1] == "rmi"
}

func commandRmi(tag string) *exec.Cmd {
	return exec.Command(dockerExe, "rmi", tag)
}

func commandLoad() *exec.Cmd {
	return exec.Command(dockerExe, "image", "load")
}

func writeSSHPrivateKey(key string) (path string, err error) {
	home, err := os.UserHomeDir()
	if err != nil {
		return "", fmt.Errorf("unable to determine home directory: %s", err)
	}
	if err := os.MkdirAll(filepath.Join(home, ".ssh"), 0700); err != nil {
		return "", fmt.Errorf("unable to create .ssh directory: %s", err)
	}
	pathToKey := filepath.Join(home, ".ssh", "id_rsa")
	if err := os.WriteFile(pathToKey, []byte(key), 0400); err != nil {
		return "", fmt.Errorf("unable to write ssh key %s: %s", pathToKey, err)
	}
	path = fmt.Sprintf("default=%s", pathToKey)

	return path, nil
}

// trace writes each command to stdout with the command wrapped in an xml
// tag so that it can be extracted and displayed in the logs.
func trace(cmd *exec.Cmd) {
	fmt.Fprintf(os.Stdout, "+ %s\n", strings.Join(cmd.Args, " "))
}<|MERGE_RESOLUTION|>--- conflicted
+++ resolved
@@ -36,21 +36,13 @@
 	}
 
 	Builder struct {
-<<<<<<< HEAD
 		Name              string   // Buildx builder name
+		DaemonConfig      string   // Buildx daemon config file path
 		Driver            string   // Buildx driver type
 		DriverOpts        []string // Buildx driver opts
 		DriverOptsNew     []string // Buildx driver opts new
 		RemoteConn        string   // Buildx remote connection endpoint
-		UseLoadedBuildkit bool
-=======
-		Name          string   // Buildx builder name
-		DaemonConfig  string   // Buildx daemon config file path
-		Driver        string   // Buildx driver type
-		DriverOpts    []string // Buildx driver opts
-		DriverOptsNew []string // Buildx driver opts new
-		RemoteConn    string   // Buildx remote connection endpoint
->>>>>>> a305e9ea
+		UseLoadedBuildkit bool     // Use loaded buildkit or no
 	}
 
 	// Login defines Docker login parameters.
@@ -65,36 +57,6 @@
 
 	// Build defines Docker build parameters.
 	Build struct {
-<<<<<<< HEAD
-		Remote      string   // Git remote URL
-		Name        string   // Docker build using default named tag
-		Dockerfile  string   // Docker build Dockerfile
-		Context     string   // Docker build context
-		Tags        []string // Docker build tags
-		Args        []string // Docker build args
-		ArgsEnv     []string // Docker build args from env
-		Target      string   // Docker build target
-		Squash      bool     // Docker build squash
-		Pull        bool     // Docker build pull
-		CacheFrom   []string // Docker buildx cache-from
-		CacheTo     []string // Docker buildx cache-to
-		Compress    bool     // Docker build compress
-		Repo        string   // Docker build repository
-		LabelSchema []string // label-schema Label map
-		AutoLabel   bool     // auto-label bool
-		Labels      []string // Label map
-		Link        string   // Git repo link
-		NoCache     bool     // Docker build no-cache
-		Secret      string   // secret keypair
-		SecretEnvs  []string // Docker build secrets with env var as source
-		SecretFiles []string // Docker build secrets with file as source
-		AddHost     []string // Docker build add-host
-		Quiet       bool     // Docker build quiet
-		Platform    string   // Docker build platform
-		SSHAgentKey string   // Docker build ssh agent key
-		SSHKeyPath  string   // Docker build ssh key path
-		BuildxLoad  bool     // Docker buildx --load
-=======
 		Remote              string   // Git remote URL
 		Name                string   // Docker build using default named tag
 		Dockerfile          string   // Docker build Dockerfile
@@ -125,7 +87,6 @@
 		SSHAgentKey         string   // Docker build ssh agent key
 		SSHKeyPath          string   // Docker build ssh key path
 		BuildxLoad          bool     // Docker buildx --load
->>>>>>> a305e9ea
 	}
 
 	// Plugin defines the Docker plugin parameters.

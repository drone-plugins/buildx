package docker

import (
	"encoding/json"
	"fmt"
	"os"
	"os/exec"
	"path/filepath"
	"strings"
	"sync"
	"time"

	"github.com/drone-plugins/drone-plugin-lib/drone"
)

type (
	// Daemon defines Docker daemon parameters.
	Daemon struct {
		Registry         string             // Docker registry
		Mirror           string             // Docker registry mirror
		Insecure         bool               // Docker daemon enable insecure registries
		StorageDriver    string             // Docker daemon storage driver
		StoragePath      string             // Docker daemon storage path
		Disabled         bool               // DOcker daemon is disabled (already running)
		Debug            bool               // Docker daemon started in debug mode
		Bip              string             // Docker daemon network bridge IP address
		DNS              []string           // Docker daemon dns server
		DNSSearch        []string           // Docker daemon dns search domain
		MTU              string             // Docker daemon mtu setting
		IPv6             bool               // Docker daemon IPv6 networking
		RegistryType     drone.RegistryType // Docker registry type
		ArtifactRegistry string             // Docker registry where artifact can be viewed
	}

	Builder struct {
		Name       string   // Buildx builder name
		Driver     string   // Buildx driver type
		DriverOpts []string // Buildx driver opts
		RemoteConn string   // Buildx remote connection endpoint
	}

	// Login defines Docker login parameters.
	Login struct {
		Registry    string // Docker registry address
		Username    string // Docker registry username
		Password    string // Docker registry password
		Email       string // Docker registry email
		Config      string // Docker Auth Config
		AccessToken string // External Access Token
	}

	// Build defines Docker build parameters.
	Build struct {
		Remote      string   // Git remote URL
		Name        string   // Docker build using default named tag
		Dockerfile  string   // Docker build Dockerfile
		Context     string   // Docker build context
		Tags        []string // Docker build tags
		Args        []string // Docker build args
		ArgsEnv     []string // Docker build args from env
		Target      string   // Docker build target
		Squash      bool     // Docker build squash
		Pull        bool     // Docker build pull
		CacheFrom   []string // Docker buildx cache-from
		CacheTo     []string // Docker buildx cache-to
		Compress    bool     // Docker build compress
		Repo        string   // Docker build repository
		LabelSchema []string // label-schema Label map
		AutoLabel   bool     // auto-label bool
		Labels      []string // Label map
		Link        string   // Git repo link
		NoCache     bool     // Docker build no-cache
		Secret      string   // secret keypair
		SecretEnvs  []string // Docker build secrets with env var as source
		SecretFiles []string // Docker build secrets with file as source
		AddHost     []string // Docker build add-host
		Quiet       bool     // Docker build quiet
		Platform    string   // Docker build platform
		SSHAgentKey string   // Docker build ssh agent key
		SSHKeyPath  string   // Docker build ssh key path
		BuildxLoad  bool     // Docker buildx --load
	}

	// Plugin defines the Docker plugin parameters.
	Plugin struct {
<<<<<<< HEAD
		Login             Login   // Docker login configuration
		Build             Build   // Docker build configuration
		Builder           Builder // Docker Buildx builder configuration
		Daemon            Daemon  // Docker daemon configuration
		Dryrun            bool    // Docker push is skipped
		Cleanup           bool    // Docker purge is enabled
		CardPath          string  // Card path to write file to
		MetadataFile      string  // Location to write the metadata file
		ArtifactFile      string  // Artifact path to write file to
		BaseImageRegistry string  // Docker registry to pull base image
		BaseImageUsername string  // Docker registry username to pull base image
		BaseImagePassword string  // Docker registry password to pull base image
=======
		Login            Login   // Docker login configuration
		Build            Build   // Docker build configuration
		Builder          Builder // Docker Buildx builder configuration
		Daemon           Daemon  // Docker daemon configuration
		Dryrun           bool    // Docker push is skipped
		Cleanup          bool    // Docker purge is enabled
		CardPath         string  // Card path to write file to
		MetadataFile     string  // Location to write the metadata file
		ArtifactFile     string  // Artifact path to write file to
		CacheMetricsFile string  // Location to write the cache metrics file
>>>>>>> 31ad79ff
	}

	Card []struct {
		ID             string        `json:"Id"`
		RepoTags       []string      `json:"RepoTags"`
		ParsedRepoTags []TagStruct   `json:"ParsedRepoTags"`
		RepoDigests    []interface{} `json:"RepoDigests"`
		Parent         string        `json:"Parent"`
		Comment        string        `json:"Comment"`
		Created        time.Time     `json:"Created"`
		Container      string        `json:"Container"`
		DockerVersion  string        `json:"DockerVersion"`
		Author         string        `json:"Author"`
		Architecture   string        `json:"Architecture"`
		Os             string        `json:"Os"`
		Size           int           `json:"Size"`
		VirtualSize    int           `json:"VirtualSize"`
		Metadata       struct {
			LastTagTime time.Time `json:"LastTagTime"`
		} `json:"Metadata"`
		SizeString        string
		VirtualSizeString string
		Time              string
		URL               string `json:"URL"`
	}
	TagStruct struct {
		Tag string `json:"Tag"`
	}
)

// Exec executes the plugin step
func (p Plugin) Exec() error {

	// start the Docker daemon server
	if !p.Daemon.Disabled {
		p.startDaemon()
	}

	// poll the docker daemon until it is started. This ensures the daemon is
	// ready to accept connections before we proceed.
	for i := 0; ; i++ {
		cmd := commandInfo()
		err := cmd.Run()
		if err == nil {
			break
		}
		if i == 15 {
			fmt.Println("Unable to reach Docker Daemon after 15 attempts.")
			break
		}
		time.Sleep(time.Second * 1)
	}

	// for debugging purposes, log the type of authentication
	// credentials that have been provided.
	switch {
	case p.Login.Password != "" && p.Login.Config != "":
		fmt.Println("Detected registry credentials and registry credentials file")
	case p.Login.Password != "":
		fmt.Println("Detected registry credentials")
	case p.Login.Config != "":
		fmt.Println("Detected registry credentials file")
	case p.Login.AccessToken != "":
		fmt.Println("Detected access token")
	default:
		fmt.Println("Registry credentials or Docker config not provided. Guest mode enabled.")
	}

	// create Auth Config File
	if p.Login.Config != "" {
		os.MkdirAll(dockerHome, 0600)

		path := filepath.Join(dockerHome, "config.json")
		err := os.WriteFile(path, []byte(p.Login.Config), 0600)
		if err != nil {
			return fmt.Errorf("Error writing config.json: %s", err)
		}
	}

	// cache export feature is currently not supported for docker driver hence we have to create docker-container driver
	if len(p.Build.CacheTo) > 0 && (p.Builder.Driver == "" || p.Builder.Driver == defaultDriver) {
		p.Builder.Driver = dockerContainerDriver
	}

	if p.Builder.Driver != "" && p.Builder.Driver != defaultDriver {
		createCmd := cmdSetupBuildx(p.Builder)
		raw, err := createCmd.Output()
		if err != nil {
			return fmt.Errorf("error while creating buildx builder: %s and err: %s", string(raw), err)
		}
		p.Builder.Name = strings.TrimSuffix(string(raw), "\n")

		inspectCmd := cmdInspectBuildx(p.Builder.Name)
		if err := inspectCmd.Run(); err != nil {
			return fmt.Errorf("error while bootstraping buildx builder: %s", err)
		}

		removeCmd := cmdRemoveBuildx(p.Builder.Name)
		defer func() {
			removeCmd.Run()
		}()
	}

	// add proxy build args
	addProxyBuildArgs(&p.Build)

	var cmds []*exec.Cmd
	cmds = append(cmds, commandVersion()) // docker version
	cmds = append(cmds, commandInfo())    // docker info

	differentBaseRegistry := p.BaseImagePassword != ""
	// login to base image registry
	baseImageLogin := Login{
		Registry: p.BaseImageRegistry,
		Username: p.BaseImageUsername,
		Password: p.BaseImagePassword,
	}
	var cmdPushLogin, cmdBaseImageLogin *exec.Cmd
	if p.Login.Password != "" {
		cmdPushLogin = commandLogin(p.Login)
	} else if p.Login.AccessToken != "" {
		cmdPushLogin = commandLoginAccessToken(p.Login, p.Login.AccessToken)
	}

	// login to the registry when different base image registry not found
	if !differentBaseRegistry {
		raw, err := cmdPushLogin.CombinedOutput()
		if err != nil {
			out := string(raw)
			out = strings.Replace(out, "WARNING! Using --password via the CLI is insecure. Use --password-stdin.", "", -1)
			fmt.Println(out)
			return fmt.Errorf("error logging in to Docker registry: %s", err)
		}
		if strings.Contains(string(raw), "Login Succeeded") {
			fmt.Println("Login successful")
		} else {
			return fmt.Errorf("login did not succeed")
		}
	} else {
		cmdBaseImageLogin = commandLogin(baseImageLogin)
		// 1. append login command for base image docker registry if found
		cmds = append(cmds, cmdBaseImageLogin)
	}

	// 2. Command to only build tag with and without push options
	//- as for push there is a possibility of authentication to different registry
	cmds = append(cmds, commandBuildx(p.Build, p.Builder, p.Dryrun, differentBaseRegistry, p.MetadataFile)) // docker build

	// 3. add cmds to login to push registry and push the tag when different base image registry is found
	if differentBaseRegistry {
		cmds = append(cmds, cmdPushLogin)
		// 4. command to only push the image, if dryrun not set
		if !p.Dryrun {
			cmds = append(cmds, commandPush(p.Build, p.Build.Tags[0]))
		}
	}

	// execute all commands in batch mode.
	for _, cmd := range cmds {
		cmd.Stdout = os.Stdout
		cmd.Stderr = os.Stderr
		trace(cmd)
		var err error
		if isCommandBuildxBuild(cmd.Args) && p.CacheMetricsFile != "" {
			// Create a tee writer and get the channel
			teeWriter, statusCh := Tee(os.Stdout)

			var goroutineErr error

			var wg sync.WaitGroup
			wg.Add(1)
			// Run the command in a goroutine
			go func() {
				defer teeWriter.Close()
				defer wg.Done()

				cmd.Stdout = teeWriter
				cmd.Stderr = teeWriter
				goroutineErr = cmd.Run()
			}()

			// Run the parseCacheMetrics function and handle errors
			cacheMetrics, err := parseCacheMetrics(statusCh)
			if err != nil {
				fmt.Printf("Could not parse cache metrics: %s\n", err)
			} else {
				if err := writeCacheMetrics(cacheMetrics, p.CacheMetricsFile); err != nil {
					fmt.Printf("Could not write cache metrics: %s\n", err)
				}
			}
			wg.Wait()

			if goroutineErr != nil {
				return goroutineErr
			}
		} else {
			err = cmd.Run()
		}
		if err != nil && isCommandPrune(cmd.Args) {
			fmt.Printf("Could not prune system containers. Ignoring...\n")
		} else if err != nil && isCommandRmi(cmd.Args) {
			fmt.Printf("Could not remove image %s. Ignoring...\n", cmd.Args[2])
		} else if err != nil {
			return err
		}
	}

	// output the adaptive card
	if p.Builder.Driver == defaultDriver {
		if err := p.writeCard(); err != nil {
			fmt.Printf("Could not create adaptive card. %s\n", err)
		}
	}

	// write to artifact file
	if p.ArtifactFile != "" {
		// ArtifactRegistry here will be read from env variable ARTIFACT_REGISTRY (valid for ACR). If this env
		// variable is not present, it'll be read from PLUGIN_REGISTRY which is valid for docker / ecr / gcr.
		if digest, err := getDigest(p.MetadataFile); err == nil {
			if err = drone.WritePluginArtifactFile(p.Daemon.RegistryType, p.ArtifactFile, p.Daemon.ArtifactRegistry, p.Build.Repo, digest, p.Build.Tags); err != nil {
				fmt.Printf("Failed to write plugin artifact file at path: %s with error: %s\n", p.ArtifactFile, err)
			}
		} else {
			fmt.Printf("Could not fetch the digest. %s\n", err)
		}
	}

	// execute cleanup routines in batch mode
	if p.Cleanup {
		// clear the slice
		cmds = nil

		cmds = append(cmds, commandRmi(p.Build.Name)) // docker rmi
		cmds = append(cmds, commandPrune())           // docker system prune -f

		for _, cmd := range cmds {
			cmd.Stdout = os.Stdout
			cmd.Stderr = os.Stderr
			trace(cmd)
		}
	}

	return nil
}

func getDigest(metadataFile string) (string, error) {
	file, err := os.Open(metadataFile)
	if err != nil {
		return "", fmt.Errorf("unable to open the metadata file %s with error: %s", metadataFile, err)
	}
	defer file.Close()

	var metadata map[string]interface{}
	if err = json.NewDecoder(file).Decode(&metadata); err != nil {
		return "", fmt.Errorf("unable to decode the metadata with error: %s", err)
	}

	if d, found := metadata["containerimage.digest"]; found {
		if digest, ok := d.(string); ok {
			return digest, nil
		}
		return "", fmt.Errorf("unable to parse containerimage.digest from metadata json")
	}
	return "", fmt.Errorf("containerimage.digest not found in metadata json")
}

// helper function to create the docker login command.
func commandLogin(login Login) *exec.Cmd {
	if login.Email != "" {
		return commandLoginEmail(login)
	}
	cmd := exec.Command(dockerExe, "login", "-u", login.Username, "--password-stdin", login.Registry)
	cmd.Stdin = strings.NewReader(login.Password)
	return cmd
}

// helper to login via access token
func commandLoginAccessToken(login Login, accessToken string) *exec.Cmd {
	cmd := exec.Command(dockerExe,
		"login",
		"-u",
		"oauth2accesstoken",
		"--password-stdin",
		login.Registry)
	cmd.Stdin = strings.NewReader(accessToken)
	return cmd
}

// helper to check if args match "docker pull <image>"
func isCommandPull(args []string) bool {
	return len(args) > 2 && args[1] == "pull"
}

func commandPull(repo string) *exec.Cmd {
	return exec.Command(dockerExe, "pull", repo)
}

func commandLoginEmail(login Login) *exec.Cmd {
	return exec.Command(
		dockerExe, "login",
		"-u", login.Username,
		"-p", login.Password,
		"-e", login.Email,
		login.Registry,
	)
}

// helper function to create the docker info command.
func commandVersion() *exec.Cmd {
	return exec.Command(dockerExe, "version")
}

// helper function to create the docker info command.
func commandInfo() *exec.Cmd {
	return exec.Command(dockerExe, "info")
}

// helper function to create the docker buildx command.
func commandBuildx(build Build, builder Builder, dryrun, differentBaseRegistry bool, metadataFile string) *exec.Cmd {
	args := []string{
		"buildx",
		"build",
		"--rm=true",
		"-f", build.Dockerfile,
	}

	if builder.Name != "" {
		args = append(args, "--builder", builder.Name)
	}
	for _, t := range build.Tags {
		args = append(args, "-t", fmt.Sprintf("%s:%s", build.Repo, t))
	}
	if dryrun {
		if build.BuildxLoad {
			args = append(args, "--load")
		}
	} else {
		// check to keep the old behaviour unchanged, i.e one registry to pull and push the artifact
		if !differentBaseRegistry {
			args = append(args, "--push")
		}
	}
	args = append(args, build.Context)
	if metadataFile != "" {
		args = append(args, "--metadata-file", metadataFile)
	}
	if build.Squash {
		args = append(args, "--squash")
	}
	if build.Compress {
		args = append(args, "--compress")
	}
	if build.Pull {
		args = append(args, "--pull=true")
	}
	if build.NoCache {
		args = append(args, "--no-cache")
	}
	for _, arg := range build.CacheFrom {
		args = append(args, "--cache-from", arg)
	}
	for _, arg := range build.CacheTo {
		args = append(args, "--cache-to", arg)
	}
	for _, arg := range build.ArgsEnv {
		addProxyValue(&build, arg)
	}
	for _, arg := range build.Args {
		args = append(args, "--build-arg", arg)
	}
	for _, host := range build.AddHost {
		args = append(args, "--add-host", host)
	}
	if build.Secret != "" {
		args = append(args, "--secret", build.Secret)
	}
	for _, secret := range build.SecretEnvs {
		if arg, err := getSecretStringCmdArg(secret); err == nil {
			args = append(args, "--secret", arg)
		}
	}
	for _, secret := range build.SecretFiles {
		if arg, err := getSecretFileCmdArg(secret); err == nil {
			args = append(args, "--secret", arg)
		}
	}
	if build.Target != "" {
		args = append(args, "--target", build.Target)
	}
	if build.Quiet {
		args = append(args, "--quiet")
	}
	if build.Platform != "" {
		args = append(args, "--platform", build.Platform)
	}
	if build.SSHKeyPath != "" {
		args = append(args, "--ssh", build.SSHKeyPath)
	}

	if build.AutoLabel {
		labelSchema := []string{
			fmt.Sprintf("created=%s", time.Now().Format(time.RFC3339)),
			fmt.Sprintf("revision=%s", build.Name),
			fmt.Sprintf("source=%s", build.Remote),
			fmt.Sprintf("url=%s", build.Link),
		}
		labelPrefix := "org.opencontainers.image"

		if len(build.LabelSchema) > 0 {
			labelSchema = append(labelSchema, build.LabelSchema...)
		}

		for _, label := range labelSchema {
			args = append(args, "--label", fmt.Sprintf("%s.%s", labelPrefix, label))
		}
	}

	if len(build.Labels) > 0 {
		for _, label := range build.Labels {
			args = append(args, "--label", label)
		}
	}
	return exec.Command(dockerExe, args...)
}

func getSecretStringCmdArg(kvp string) (string, error) {
	return getSecretCmdArg(kvp, false)
}

func getSecretFileCmdArg(kvp string) (string, error) {
	return getSecretCmdArg(kvp, true)
}

func getSecretCmdArg(kvp string, file bool) (string, error) {
	delimIndex := strings.IndexByte(kvp, '=')
	if delimIndex == -1 {
		return "", fmt.Errorf("%s is not a valid secret", kvp)
	}

	key := kvp[:delimIndex]
	value := kvp[delimIndex+1:]

	if key == "" || value == "" {
		return "", fmt.Errorf("%s is not a valid secret", kvp)
	}

	if file {
		return fmt.Sprintf("id=%s,src=%s", key, value), nil
	}

	return fmt.Sprintf("id=%s,env=%s", key, value), nil
}

// helper function to add proxy values from the environment
func addProxyBuildArgs(build *Build) {
	addProxyValue(build, "http_proxy")
	addProxyValue(build, "https_proxy")
	addProxyValue(build, "no_proxy")
}

// helper function to add the upper and lower case version of a proxy value.
func addProxyValue(build *Build, key string) {
	value := getProxyValue(key)

	if len(value) > 0 && !hasProxyBuildArg(build, key) {
		build.Args = append(build.Args, fmt.Sprintf("%s=%s", key, value))
		build.Args = append(build.Args, fmt.Sprintf("%s=%s", strings.ToUpper(key), value))
	}
}

// helper function to get a proxy value from the environment.
//
// assumes that the upper and lower case versions of are the same.
func getProxyValue(key string) string {
	value := os.Getenv(key)

	if len(value) > 0 {
		return value
	}

	return os.Getenv(strings.ToUpper(key))
}

// helper function that looks to see if a proxy value was set in the build args.
func hasProxyBuildArg(build *Build, key string) bool {
	keyUpper := strings.ToUpper(key)

	for _, s := range build.Args {
		if strings.HasPrefix(s, key) || strings.HasPrefix(s, keyUpper) {
			return true
		}
	}

	return false
}

// helper function to create the docker tag command.
func commandTag(build Build, tag string) *exec.Cmd {
	var (
		source = build.Name
		target = fmt.Sprintf("%s:%s", build.Repo, tag)
	)
	return exec.Command(
		dockerExe, "tag", source, target,
	)
}

// helper function to create the docker push command.
func commandPush(build Build, tag string) *exec.Cmd {
	target := fmt.Sprintf("%s:%s", build.Repo, tag)
	return exec.Command(dockerExe, "push", target)
}

// helper function to create the docker daemon command.
func commandDaemon(daemon Daemon) *exec.Cmd {
	args := []string{
		"--data-root", daemon.StoragePath,
		"--host=unix:///var/run/docker.sock",
	}

	if _, err := os.Stat("/etc/docker/default.json"); err == nil {
		args = append(args, "--seccomp-profile=/etc/docker/default.json")
	}

	if daemon.StorageDriver != "" {
		args = append(args, "-s", daemon.StorageDriver)
	}
	if daemon.Insecure && daemon.Registry != "" {
		args = append(args, "--insecure-registry", daemon.Registry)
	}
	if daemon.IPv6 {
		args = append(args, "--ipv6")
	}
	if len(daemon.Mirror) != 0 {
		args = append(args, "--registry-mirror", daemon.Mirror)
	}
	if len(daemon.Bip) != 0 {
		args = append(args, "--bip", daemon.Bip)
	}
	for _, dns := range daemon.DNS {
		args = append(args, "--dns", dns)
	}
	for _, dnsSearch := range daemon.DNSSearch {
		args = append(args, "--dns-search", dnsSearch)
	}
	if len(daemon.MTU) != 0 {
		args = append(args, "--mtu", daemon.MTU)
	}
	return exec.Command(dockerdExe, args...)
}

// helper to check if args match "docker buildx build"
func isCommandBuildxBuild(args []string) bool {
	return len(args) > 3 && args[1] == "buildx" && args[2] == "build"
}

// helper to check if args match "docker prune"
func isCommandPrune(args []string) bool {
	return len(args) > 3 && args[2] == "prune"
}

func commandPrune() *exec.Cmd {
	return exec.Command(dockerExe, "system", "prune", "-f")
}

// helper to check if args match "docker rmi"
func isCommandRmi(args []string) bool {
	return len(args) > 2 && args[1] == "rmi"
}

func commandRmi(tag string) *exec.Cmd {
	return exec.Command(dockerExe, "rmi", tag)
}

func writeSSHPrivateKey(key string) (path string, err error) {
	home, err := os.UserHomeDir()
	if err != nil {
		return "", fmt.Errorf("unable to determine home directory: %s", err)
	}
	if err := os.MkdirAll(filepath.Join(home, ".ssh"), 0700); err != nil {
		return "", fmt.Errorf("unable to create .ssh directory: %s", err)
	}
	pathToKey := filepath.Join(home, ".ssh", "id_rsa")
	if err := os.WriteFile(pathToKey, []byte(key), 0400); err != nil {
		return "", fmt.Errorf("unable to write ssh key %s: %s", pathToKey, err)
	}
	path = fmt.Sprintf("default=%s", pathToKey)

	return path, nil
}

// trace writes each command to stdout with the command wrapped in an xml
// tag so that it can be extracted and displayed in the logs.
func trace(cmd *exec.Cmd) {
	fmt.Fprintf(os.Stdout, "+ %s\n", strings.Join(cmd.Args, " "))
}<|MERGE_RESOLUTION|>--- conflicted
+++ resolved
@@ -83,7 +83,6 @@
 
 	// Plugin defines the Docker plugin parameters.
 	Plugin struct {
-<<<<<<< HEAD
 		Login             Login   // Docker login configuration
 		Build             Build   // Docker build configuration
 		Builder           Builder // Docker Buildx builder configuration
@@ -93,21 +92,10 @@
 		CardPath          string  // Card path to write file to
 		MetadataFile      string  // Location to write the metadata file
 		ArtifactFile      string  // Artifact path to write file to
+    CacheMetricsFile string  // Location to write the cache metrics file
 		BaseImageRegistry string  // Docker registry to pull base image
 		BaseImageUsername string  // Docker registry username to pull base image
 		BaseImagePassword string  // Docker registry password to pull base image
-=======
-		Login            Login   // Docker login configuration
-		Build            Build   // Docker build configuration
-		Builder          Builder // Docker Buildx builder configuration
-		Daemon           Daemon  // Docker daemon configuration
-		Dryrun           bool    // Docker push is skipped
-		Cleanup          bool    // Docker purge is enabled
-		CardPath         string  // Card path to write file to
-		MetadataFile     string  // Location to write the metadata file
-		ArtifactFile     string  // Artifact path to write file to
-		CacheMetricsFile string  // Location to write the cache metrics file
->>>>>>> 31ad79ff
 	}
 
 	Card []struct {
